/**
 * @file apteryx.c
 * API for configuration and state shared between Apteryx processes.
 * Features:
 * - A simple path:value database.
 * - Tree like structure with each node being a value.
 * - Path specified in directory format (e.g. /root/node1/node2).
 * - Searching for nodes children requires substring search of the path.
 *
 * Copyright 2014, Allied Telesis Labs New Zealand, Ltd
 *
 * This library is free software; you can redistribute it and/or
 * modify it under the terms of the GNU Lesser General Public
 * License as published by the Free Software Foundation; either
 * version 3 of the License, or (at your option) any later version.
 *
 * This library is distributed in the hope that it will be useful,
 * but WITHOUT ANY WARRANTY; without even the implied warranty of
 * MERCHANTABILITY or FITNESS FOR A PARTICULAR PURPOSE. See the GNU
 * Lesser General Public License for more details.
 *
 * You should have received a copy of the GNU General Public License
 * along with this library. If not, see <http://www.gnu.org/licenses/>
 */
#include <stdlib.h>
#include <string.h>
#include <stdio.h>
#include <unistd.h>
#include <pthread.h>
#include <poll.h>
#include <semaphore.h>
#include <errno.h>
#include "internal.h"
#include "apteryx.h"
#include <glib.h>

/* Configuration */
bool apteryx_debug = false;                                 /* Debug enabled */
static const char *default_url = APTERYX_SERVER;            /* Default path to Apteryx database */
static int ref_count = 0;                                   /* Library reference count */
static pthread_mutex_t lock = PTHREAD_MUTEX_INITIALIZER;    /* Protect globals */
static rpc_instance rpc = NULL;                             /* RPC Service */
static bool bound = false;                                  /* Do we have a listen socket open */
static bool have_callbacks = false;                         /* Have we ever registered any callbacks */

static pthread_mutex_t pending_watches_lock = PTHREAD_MUTEX_INITIALIZER;
static pthread_cond_t no_pending_watches = PTHREAD_COND_INITIALIZER;
static int pending_watch_count = 0;

/* Callback */
typedef struct _cb_t
{
    uint64_t ref;
    const char *path;
    bool value;
    void *fn;
    void *data;
} cb_t;
static uint64_t next_ref = 0;
static GList *cb_list = NULL;

static void *
call_callback (uint64_t ref, const char *path, const char *value)
{
    cb_t *cb = NULL;
    GList *iter;
    void *fn = NULL;
    void *data = NULL;
    bool val = false;

    pthread_mutex_lock (&lock);
    for (iter = g_list_first (cb_list); iter; iter = g_list_next (iter))
    {
        cb = (cb_t *) iter->data;
        if (cb->ref == ref)
        {
            fn = cb->fn;
            data = cb->data;
            val = cb->value;
            break;
        }
    }
    pthread_mutex_unlock (&lock);
    if (!fn)
    {
        DEBUG ("CB[%"PRIu64"]: not found\n", ref);
        return NULL;
    }

    if (val && data)
        return ((void*(*)(const char*, const char*, void*)) fn) (path, value, data);
    else if (val)
        return ((void*(*)(const char*, const char*)) fn) (path, value);
    else if (data)
        return ((void*(*)(const char*, void*)) fn) (path, data);
    else
        return ((void*(*)(const char*)) fn) (path);
}

static const char *
validate_path (const char *path, char **url)
{
    /* Database path or none at all */
    if (path && path[0] == '/')
    {
        /* Use the default URL */
        if (url)
        {
            *url = strdup (default_url);
        }
        return path;
    }
    /* Check for a full URL */
    else if (path &&
             (strncmp (path, "unix://", 7) == 0 ||
              strncmp (path, "tcp://", 6) == 0))
    {
        if (url)
        {
            *url = strdup (path);
        }
        char *tmp = strstr (path + 6, ":/");
        if (!tmp)
        {
            ERROR ("Invalid path (%s)!\n", path);
            return NULL;
        }
        path = tmp + 1;
        tmp = strstr (*url + 6, ":/");
        if (tmp)
        {
            tmp[0] = '\0';
        }
        return path;
    }
    else if (path)
    {
        ERROR ("Invalid path (%s)!\n", path);
    }
    return NULL;
}

<<<<<<< HEAD
/* Callback for indexed items */
static void
apteryx__index (Apteryx__Client_Service *service,
                const Apteryx__Index *index,
                Apteryx__SearchResult_Closure closure, void *closure_data)
=======
static bool
handle_index (rpc_message msg)
>>>>>>> 021d336b
{
    GList *results = NULL;
    uint64_t ref;
    const char *path;
    GList *iter = NULL;
    int i;

<<<<<<< HEAD
    DEBUG ("INDEX CB: \"%s\" (0x%" PRIx64 ",0x%" PRIx64 ")\n",
           index->path, index->id, index->cb);

    /* Call the callback */
    if (cb)
    {
        results = cb (index->path);
    }
=======
    /* Parse the parameters */
    ref = rpc_msg_decode_uint64 (msg);
    path = rpc_msg_decode_string (msg);
    assert (path);

    DEBUG ("INDEX CB: \"%s\" (0x%"PRIx64")\n", path, ref);

    /* Call the callback */
    results = (GList *) call_callback (ref, path, NULL);
>>>>>>> 021d336b

    /* Return result */
    rpc_msg_reset (msg);
    for (i = 0, iter = results; iter; iter = g_list_next (iter), i++)
    {
        DEBUG ("         = %s\n", (char *) iter->data);
        rpc_msg_encode_string (msg, (char *)iter->data);
    }
<<<<<<< HEAD
    closure (&result, closure_data);
    g_list_free_full (results, free);
    if (result.paths)
    {
        free (result.paths);
    }
    return;
=======
    g_list_free_full (results, g_free);
    return true;
>>>>>>> 021d336b
}

static bool
handle_watch (rpc_message msg)
{
    uint64_t ref;
    const char *path;
    const char *value;

<<<<<<< HEAD
    DEBUG ("WATCH CB \"%s\" = \"%s\" (0x%" PRIx64 ",0x%" PRIx64 ")\n",
           watch->path, watch->value, watch->id, watch->cb);
=======
    /* Parse the parameters */
    ref = rpc_msg_decode_uint64 (msg);
    path = rpc_msg_decode_string (msg);
    value = rpc_msg_decode_string (msg);
    assert (path && value);
    if (value && (value[0] == '\0'))
        value = NULL;
>>>>>>> 021d336b

    DEBUG ("WATCH CB \"%s\" = \"%s\" (0x%"PRIx64")\n", path, value, ref);

    pthread_mutex_lock (&pending_watches_lock);
    ++pending_watch_count;
    pthread_mutex_unlock (&pending_watches_lock);

    /* Call callback */
<<<<<<< HEAD
    if (watch->cb)
    {
        ((apteryx_watch_callback) (long) watch->cb) (watch->path, value);
    }
=======
    call_callback (ref, path, value);
>>>>>>> 021d336b
    pthread_mutex_lock (&pending_watches_lock);
    if (--pending_watch_count == 0)
    {
        pthread_cond_signal (&no_pending_watches);
    }
    pthread_mutex_unlock (&pending_watches_lock);
    rpc_msg_reset (msg);
    return true;
}

<<<<<<< HEAD
/* Callback for validated items */
static void
apteryx__validate (Apteryx__Client_Service *service,
                   const Apteryx__Validate *validate,
                   Apteryx__ValidateResult_Closure closure, void *closure_data)
=======
static bool
handle_validate (rpc_message msg)
>>>>>>> 021d336b
{
    uint32_t result = 0;
    uint64_t ref;
    const char *path;
    const char *value;

<<<<<<< HEAD
    DEBUG ("VALIDATE CB \"%s\" = \"%s\" (0x%" PRIx64 ",0x%" PRIx64 ")\n",
           validate->path, validate->value, validate->id, validate->cb);
=======
    /* Parse the parameters */
    ref = rpc_msg_decode_uint64 (msg);
    path = rpc_msg_decode_string (msg);
    value = rpc_msg_decode_string (msg);
    assert (path && value);
    if (value && (value[0] == '\0'))
        value = NULL;
>>>>>>> 021d336b

    DEBUG ("VALIDATE CB \"%s\" = \"%s\" (0x%"PRIx64")\n", path, value, ref);

    /* We want to wait for all pending watches to be processed */
    pthread_mutex_lock (&pending_watches_lock);
    if (pending_watch_count)
    {
        pthread_cond_wait (&no_pending_watches, &pending_watches_lock);
        pthread_mutex_unlock (&pending_watches_lock);
    }
    else
    {
        pthread_mutex_unlock (&pending_watches_lock);
    }

<<<<<<< HEAD

    if (validate->value && (validate->value[0] != '\0'))
    {
        value = validate->value;
    }
    result.result =
        ((apteryx_validate_callback) (size_t) validate->cb) (validate->path, value);

  exit:
    /* Return result */
    closure (&result, closure_data);
    return;
=======
    /* Process callback */
    result = (uint32_t) (size_t) call_callback (ref, path, value);
    DEBUG (" = %d\n", result);
    rpc_msg_reset (msg);
    rpc_msg_encode_uint64 (msg, result);
    return true;
>>>>>>> 021d336b
}

static bool
handle_provide (rpc_message msg)
{
    char *value;
    uint64_t ref;
    const char *path;

<<<<<<< HEAD
    DEBUG ("PROVIDE CB: \"%s\" (0x%" PRIx64 ",0x%" PRIx64 ")\n",
           provide->path, provide->id, provide->cb);

    /* Call the callback */
    if (cb)
    {
        value = cb (provide->path);
    }
=======
    /* Parse the parameters */
    ref = rpc_msg_decode_uint64 (msg);
    path = rpc_msg_decode_string (msg);
    assert (path);

    DEBUG ("PROVIDE CB: \"%s\" (0x%"PRIx64")\n", path, ref);
>>>>>>> 021d336b

    /* Process callback */
    value = (char *) call_callback (ref, path, NULL);
    rpc_msg_reset (msg);
    if (value)
    {
<<<<<<< HEAD
        free (value);
    }
    return;
=======
        rpc_msg_encode_string (msg, value);
        free (value);
    }
    return true;
>>>>>>> 021d336b
}

static bool
msg_handler (rpc_message msg)
{
<<<<<<< HEAD
    if (result == NULL)
    {
        *(protobuf_c_boolean *) closure_data = false;
        errno = -ETIMEDOUT;
    }
    else
    {
        *(protobuf_c_boolean *) closure_data = (result->result == 0);
        if (result->result)
        {
            errno = result->result;
        }
=======
    APTERYX_MODE mode = rpc_msg_decode_uint8 (msg);
    switch (mode)
    {
    case MODE_INDEX:
        return handle_index (msg);
    case MODE_WATCH:
    case MODE_WATCH_WITH_ACK:
        return handle_watch (msg);
    case MODE_VALIDATE:
        return handle_validate (msg);
    case MODE_PROVIDE:
        return handle_provide (msg);
    default:
        DEBUG ("MSG: Unexpected mode %d\n", mode);
        break;
>>>>>>> 021d336b
    }
    return false;
}

bool
apteryx_init (bool debug_enabled)
{
    /* Increment refcount */
    pthread_mutex_lock (&lock);
    ref_count++;
    apteryx_debug |= debug_enabled;
    if (ref_count == 1)
    {
        char *uri = NULL;

        /* Create RPC instance */
<<<<<<< HEAD
        rpc =
            rpc_init ((ProtobufCService *) &apteryx_client_service,
                      &apteryx__server__descriptor, RPC_CLIENT_TIMEOUT_US);
=======
        rpc = rpc_init (RPC_CLIENT_TIMEOUT_US, msg_handler);
>>>>>>> 021d336b
        if (rpc == NULL)
        {
            ERROR ("Init: Failed to initialise RPC service\n");
            ref_count--;
            pthread_mutex_unlock (&lock);
            return false;
        }

        /* Only need to bind if we have previously added callbacks */
        if (have_callbacks)
        {
            /* Bind to the default uri for this client */
            if (asprintf ((char **) &uri, APTERYX_SERVER".%"PRIu64,
                          (uint64_t) getpid ()) <= 0
                          || !rpc_server_bind (rpc, uri, uri))
            {
                ERROR ("Failed to bind uri %s\n", uri);
                ref_count--;
                pthread_mutex_unlock (&lock);
                free ((void *) uri);
                return false;
            }
            DEBUG ("Bound to uri %s\n", uri);
            bound = true;
            free ((void*) uri);
        }
    }
    pthread_mutex_unlock (&lock);

    /* Ready to go */
    if (ref_count == 1)
    {
        DEBUG ("Init: Initialised\n");
    }
    return true;
}

bool
apteryx_shutdown (void)
{
    ASSERT ((ref_count > 0), return false, "SHUTDOWN: Not initialised\n");

    /* Decrement ref count */
    pthread_mutex_lock (&lock);
    ref_count--;
    pthread_mutex_unlock (&lock);

    /* Check if there are still other users */
    if (ref_count > 0)
    {
        DEBUG ("SHUTDOWN: More users (refcount=%d)\n", ref_count);
        return true;
    }

    /* Shutdown */
    DEBUG ("SHUTDOWN: Shutting down\n");
    rpc_shutdown (rpc);
    bound = false;
    DEBUG ("SHUTDOWN: Shutdown\n");
    return true;
}


bool
apteryx_shutdown_force (void)
{
    while (ref_count > 0)
        apteryx_shutdown ();
    return true;
}

int
apteryx_process (bool poll)
{
    ASSERT ((ref_count > 0), return false, "PROCESS: Not initialised\n");
    return rpc_server_process (rpc, poll);
}

bool
apteryx_bind (const char *url)
{
    char path[PATH_MAX];
    bool result;

    ASSERT ((ref_count > 0), return false, "BIND: Not initialised\n");
    ASSERT (url, return false, "BIND: Invalid parameters\n");

    DEBUG ("BIND: %s\n", url);

    if (sprintf (path, APTERYX_SOCKETS_PATH "/%zX", (size_t) g_str_hash (url)) <= 0)
    {
        return false;
    }
    result = apteryx_set (path, url);
    usleep (1000);  /* Sockets need time to bind/unbind */
    return result;
}

bool
apteryx_unbind (const char *url)
{
    char path[PATH_MAX];

    ASSERT ((ref_count > 0), return false, "UNBIND: Not initialised\n");
    ASSERT (url, return false, "UNBIND: Invalid parameters\n");

    DEBUG ("UNBIND: %s\n", url);

    if (sprintf (path, APTERYX_SOCKETS_PATH "/%zX", (size_t) g_str_hash (url)) <= 0)
    {
        return false;
    }
    return apteryx_set (path, NULL);
}

bool
apteryx_prune (const char *path)
{
    char *url = NULL;
    rpc_client rpc_client;
    rpc_message_t msg = {};
    int32_t result;

    ASSERT ((ref_count > 0), return false, "PRUNE: Not initialised\n");
    ASSERT (path, return false, "PRUNE: Invalid parameters\n");

    DEBUG ("PRUNE: %s\n", path);

    /* Check path */
    path = validate_path (path, &url);
    if (!path)
    {
        ERROR ("PRUNE: invalid path (%s)!\n", path);
        assert (!apteryx_debug || path);
        return false;
    }

    /* IPC */
    rpc_client = rpc_client_connect (rpc, url);
    if (!rpc_client)
    {
        ERROR ("PRUNE: Path(%s) Failed to connect to server: %s\n", path, strerror (errno));
        free (url);
        return false;
    }
    rpc_msg_encode_uint8 (&msg, MODE_PRUNE);
    rpc_msg_encode_string (&msg, path);
    if (!rpc_msg_send (rpc_client, &msg))
    {
        ERROR ("PRUNE: No response\n");
        rpc_msg_reset (&msg);
        rpc_client_release (rpc, rpc_client, false);
        free (url);
        return false;
    }
    result = rpc_msg_decode_uint64 (&msg);
    rpc_msg_reset (&msg);
    if (result < 0)
    {
        DEBUG ("PRUNE: Error response: %s\n", strerror (-result));
        errno = result;
    }
    rpc_client_release (rpc, rpc_client, true);
    free (url);

    /* Success */
    return result == 0;
}

bool
apteryx_dump (const char *path, FILE *fp)
{
    char *value = NULL;

    ASSERT ((ref_count > 0), return false, "DUMP: Not initialised\n");
    ASSERT (path, return false, "DUMP: Invalid parameters\n");
    ASSERT (fp, return false, "DUMP: Invalid parameters\n");

    DEBUG ("DUMP: %s\n", path);

    /* Check initialised */
    if (ref_count <= 0)
    {
        ERROR ("DUMP: not initialised!\n");
        assert (ref_count > 0);
        return false;
    }

    if (strlen (path) > 0 && (value = apteryx_get (path)))
    {
        fprintf (fp, "%-64s%s\n", path, value);
        free (value);
    }

    char *_path = NULL;
    int len = asprintf (&_path, "%s/", path);
    if (len >= 0)
    {
        GList *children, *iter;
        children = apteryx_search (_path);
        for (iter = children; iter; iter = g_list_next (iter))
        {
            apteryx_dump ((const char *) iter->data, fp);
        }
        g_list_free_full (children, free);
        free (_path);
    }
    return true;
}

bool
apteryx_set_full (const char *path, const char *value, uint64_t ts, bool ack)
{
    char *url = NULL;
<<<<<<< HEAD
    ProtobufCService *rpc_client;
    Apteryx__Set set = APTERYX__SET__INIT;
    Apteryx__PathValue _pv = APTERYX__PATH_VALUE__INIT;
    Apteryx__PathValue *pv[1] = { &_pv };
    protobuf_c_boolean result = 0;
=======
    rpc_client rpc_client;
    rpc_message_t msg = {};
    int result = -ETIMEDOUT;
>>>>>>> 021d336b

    ASSERT ((ref_count > 0), return false, "SET: Not initialised\n");
    ASSERT (path, return false, "SET: Invalid parameters\n");

    DEBUG ("SET: %s = %s\n", path, value);

    /* Check path */
    path = validate_path (path, &url);
    if (!path || path[strlen (path) - 1] == '/')
    {
        ERROR ("SET: invalid path (%s)!\n", path);
        free (url);
        assert (!apteryx_debug || path);
        return false;
    }

    /* IPC */
    rpc_client = rpc_client_connect (rpc, url);
    if (!rpc_client)
    {
        ERROR ("SET: Path(%s) Failed to connect to server: %s\n", path, strerror (errno));
        free (url);
        return false;
    }
    rpc_msg_encode_uint8 (&msg, ack ? MODE_SET_WITH_ACK : MODE_SET);
    rpc_msg_encode_uint64 (&msg, ts);
    rpc_msg_encode_string (&msg, path);
    if (value)
        rpc_msg_encode_string (&msg, value);
    else
        rpc_msg_encode_string (&msg, "");
    if (!rpc_msg_send (rpc_client, &msg))
    {
        ERROR ("SET: No response\n");
        rpc_msg_reset (&msg);
        rpc_client_release (rpc, rpc_client, false);
        free (url);
        return false;
    }
    result = rpc_msg_decode_uint64 (&msg);
    rpc_msg_reset (&msg);
    if (result < 0)
    {
        DEBUG ("SET: Error response: %s\n", strerror (-result));
        errno = result;
    }
    rpc_client_release (rpc, rpc_client, true);
    free (url);

    /* Success */
    return result == 0;
}

bool
apteryx_cas_string (const char *path, const char *key, const char *value, uint64_t ts)
{
    char *full_path;
    size_t len;
    bool res = false;

    /* Create full path */
    if (key)
    {
        len = asprintf (&full_path, "%s/%s", path, key);
    }
    else
    {
        len = asprintf (&full_path, "%s", path);
    }
    if (len)
    {
        res = apteryx_cas (full_path, value, ts);
        free (full_path);
    }
    return res;
}

bool
apteryx_set_string (const char *path, const char *key, const char *value)
{
    return apteryx_cas_string (path, key, value, UINT64_MAX);
}

bool
apteryx_cas_int (const char *path, const char *key, int32_t value, uint64_t ts)
{
    char *full_path;
    size_t len;
    char *v;
    bool res = false;

    /* Create full path */
    if (key)
    {
        len = asprintf (&full_path, "%s/%s", path, key);
    }
    else
    {
        len = asprintf (&full_path, "%s", path);
    }
    if (len)
    {
        /* Store as a string at the moment */
        len = asprintf ((char **) &v, "%d", value);
        if (len)
        {
            res = apteryx_cas (full_path, v, ts);
            free ((void *) v);
        }
        free (full_path);
    }
    return res;
}

bool
apteryx_set_int (const char *path, const char *key, int32_t value)
{
    return apteryx_cas_int (path, key, value, UINT64_MAX);
}

<<<<<<< HEAD
typedef struct _get_data_t
{
    char *value;
    bool done;
} get_data_t;

static void
handle_get_response (const Apteryx__GetResult *result, void *closure_data)
{
    get_data_t *data = (get_data_t *) closure_data;
    data->done = false;
    if (result == NULL)
    {
        ERROR ("GET: Error processing request.\n");
        errno = -ETIMEDOUT;
    }
    else
    {
        data->done = true;
        if (result->value && result->value[0] != '\0')
        {
            data->value = strdup (result->value);
        }
    }
}

=======
>>>>>>> 021d336b
char *
apteryx_get (const char *path)
{
    char *url = NULL;
    char *value = NULL;
<<<<<<< HEAD
    ProtobufCService *rpc_client;
    Apteryx__Get get = APTERYX__GET__INIT;
    get_data_t data = { 0 };
=======
    rpc_client rpc_client;
    rpc_message_t msg = {};
>>>>>>> 021d336b

    ASSERT ((ref_count > 0), return NULL, "GET: Not initialised\n");
    ASSERT (path, return NULL, "GET: Invalid parameters\n");

    DEBUG ("GET: %s\n", path);

    /* Check path */
    path = validate_path (path, &url);
    if (!path || path[strlen (path) - 1] == '/')
    {
        ERROR ("GET: invalid path (%s)!\n", path);
        free (url);
        assert (!apteryx_debug || path);
        return NULL;
    }

    /* IPC */
    rpc_client = rpc_client_connect (rpc, url);
    if (!rpc_client)
    {
        ERROR ("GET: Path(%s) Failed to connect to server: %s\n", path, strerror (errno));
        free (url);
        return NULL;
    }
    rpc_msg_encode_uint8 (&msg, MODE_GET);
    rpc_msg_encode_string (&msg, path);
    if (!rpc_msg_send (rpc_client, &msg))
    {
        ERROR ("GET: No response\n");
        rpc_msg_reset (&msg);
        rpc_client_release (rpc, rpc_client, false);
        free (url);
        return NULL;
    }
    value = rpc_msg_decode_string (&msg);
    if (value)
        value = strdup (value);
    rpc_msg_reset (&msg);
    rpc_client_release (rpc, rpc_client, true);
    free (url);

    DEBUG ("    = %s\n", value);
    return value;
}

char *
apteryx_get_string (const char *path, const char *key)
{
    char *full_path;
    size_t len;
    char *value = NULL;
    char *str = NULL;

    /* Create full path */
    if (key)
    {
        len = asprintf (&full_path, "%s/%s", path, key);
    }
    else
    {
        len = asprintf (&full_path, "%s", path);
    }
    if (len)
    {
        if ((value = apteryx_get ((const char *) full_path)))
        {
            str = (char *) value;
        }
        free (full_path);
    }
    return str;
}

int32_t
apteryx_get_int (const char *path, const char *key)
{
    char *full_path;
    size_t len;
    char *v = NULL;
    char *rem = NULL;
    int32_t value = -1;

    /* Create full path */
    if (key)
    {
        len = asprintf (&full_path, "%s/%s", path, key);
    }
    else
    {
        len = asprintf (&full_path, "%s", path);
    }
    if (len)
    {
        if (apteryx_debug)
        {
            errno = 0;
        }

        if ((v = apteryx_get (full_path)))
        {
            value = strtol ((char *) v, &rem, 0);

            if (*rem != '\0')
            {
                errno = -ERANGE;
                value = -1;
            }

            free (v);
        }
        else
        {
            errno = -ERANGE;
        }

        if (apteryx_debug && errno == -ERANGE)
        {
            DEBUG ("Cannot represent value as int: %s\n", v);
        }

        free (full_path);
    }
    return value;
}

bool
apteryx_has_value (const char *path)
{
    char *value = NULL;
    value = apteryx_get (path);
    if (value)
    {
        free (value);
        return true;
    }
    return false;
}

GNode *
apteryx_find_child (GNode *parent, const char *name)
{
    GNode *node;

    for (node = g_node_first_child (parent); node; node = node->next)
    {
        if (strcmp (APTERYX_NAME (node), name) == 0)
        {
            return node;
        }
    }
    return NULL;
}

static inline gboolean
_node_free (GNode *node, gpointer data)
{
    free ((void *) node->data);
    return FALSE;
}

void
apteryx_free_tree (GNode *root)
{
    if (root)
    {
        g_node_traverse (root, G_PRE_ORDER, G_TRAVERSE_ALL, -1, _node_free, NULL);
        g_node_destroy (root);
    }
}

static GNode *
merge (GNode *left, GNode *right, int (*cmp) (const char *a, const char *b))
{
    if (!left)
    {
        return right;
    }
    if (!right)
    {
        return left;
    }
    if (cmp (left->data, right->data) < 0)
    {
        left->next = merge (left->next, right, cmp);
        left->next->prev = left;
        left->prev = NULL;
        return left;
    }
    else
    {
        right->next = merge (left, right->next, cmp);
        right->next->prev = right;
        right->prev = NULL;
        return right;
    }
}

static GNode *
split (GNode *head)
{
    GNode *left, *right;
    left = right = head;
    while (right->next && right->next->next)
    {
        right = right->next->next;
        left = left->next;
    }
    right = left->next;
    left->next = NULL;
    return right;
}

static GNode *
merge_sort (GNode *head, int (*cmp) (const char *a, const char *b))
{
    GNode *left, *right;
    if (!head || !head->next)
    {
        return head;
    }
    left = head;
    right = split (left);
    left = merge_sort (left, cmp);
    right = merge_sort (right, cmp);
    return merge (left, right, cmp);
}

void
apteryx_sort_children (GNode *parent, int (*cmp) (const char *a, const char *b))
{
    if (parent)
    {
        parent->children = merge_sort (parent->children, cmp);
    }
}

static char *
_node_to_path (GNode *node, char **buf)
{
    /* don't put a trailing / on */
    char end = 0;
    if (!*buf)
    {
        *buf = strdup ("");
        end = 1;
    }

    if (node && node->parent)
    {
        _node_to_path (node->parent, buf);
    }

    char *tmp = NULL;
    if (asprintf (&tmp, "%s%s%s", *buf ? : "",
                  node ? (char *) node->data : "/", end ? "" : "/") > 0)
    {
        free (*buf);
        *buf = tmp;
    }
    return tmp;
}

char *
apteryx_node_path (GNode *node)
{
    char *path = NULL;
    _node_to_path (node, &path);
    return path;
}

static gboolean
_set_multi (GNode *node, gpointer data)
{
<<<<<<< HEAD
    Apteryx__Set *set = (Apteryx__Set *) data;

    if (APTERYX_HAS_VALUE (node))
=======
    rpc_message msg = (rpc_message) data;
    if (APTERYX_HAS_VALUE(node))
>>>>>>> 021d336b
    {
        char *path = apteryx_node_path (node);
        DEBUG ("SET_TREE: %s = %s\n", path, APTERYX_VALUE (node));
        rpc_msg_encode_string (msg, path);
        /* A set-to-null is the same as setting to an empty string. */
        rpc_msg_encode_string (msg, APTERYX_VALUE (node) ? : "");
        free (path);
    }
    return FALSE;
}

bool
<<<<<<< HEAD
apteryx_cas_tree (GNode *root, uint64_t ts)
=======
apteryx_set_tree_full (GNode* root, uint64_t ts, bool wait_for_completion)
>>>>>>> 021d336b
{
    const char *path = NULL;
    char *old_root_name = NULL;
    char *url = NULL;
    rpc_client rpc_client;
    rpc_message_t msg = {};
    int32_t result = 0;

    ASSERT ((ref_count > 0), return false, "SET_TREE: Not initialised\n");
    ASSERT (root, return false, "SET_TREE: Invalid parameters\n");

    DEBUG ("SET_TREE: %d paths\n", g_node_n_nodes (root, G_TRAVERSE_LEAVES));

    /* Check path */
    path = validate_path (APTERYX_NAME (root), &url);
    if (path && strcmp (path, "/") == 0)
    {
        path = "";
    }
<<<<<<< HEAD

    if (!path || (strlen (path) > 0 && path[strlen (path) - 1] == '/'))
=======
    if (!path || (strlen (path) > 0 && path[strlen(path) - 1] == '/'))
>>>>>>> 021d336b
    {
        ERROR ("SET_TREE: invalid path (%s)!\n", path);
        assert (!apteryx_debug || path);
        free (url);
        return false;
    }

    /* IPC */
    rpc_client = rpc_client_connect (rpc, url);
    if (!rpc_client)
    {
        ERROR ("SET_TREE: Path(%s) Failed to connect to server: %s\n", path,
               strerror (errno));
        free (url);
        return false;
    }

    /* Save sanitized root path (less URL) to root node */
    old_root_name = APTERYX_NAME (root);
    root->data = (char *) path;

    /* Create the list of Paths/Value's */
<<<<<<< HEAD
    set.n_sets = g_node_n_nodes (root, G_TRAVERSE_LEAVES);
    set.sets = malloc (set.n_sets * sizeof (Apteryx__PathValue *));
    set.n_sets = 0;
    g_node_traverse (root, G_PRE_ORDER, G_TRAVERSE_NON_LEAFS, -1, _set_multi, &set);
    set.ts = ts;
    apteryx__server__set (rpc_client, &set, handle_ok_response, &is_done);
    if (!is_done)
    {
        DEBUG ("SET_TREE: Failed %s\n", strerror (errno));
=======
    rpc_msg_encode_uint8 (&msg, wait_for_completion ? MODE_SET_WITH_ACK : MODE_SET);
    rpc_msg_encode_uint64 (&msg, ts);
    g_node_traverse (root, G_PRE_ORDER, G_TRAVERSE_NON_LEAFS, -1, _set_multi, &msg);
    if (!rpc_msg_send (rpc_client, &msg))
    {
        ERROR ("SET_TREE: No response\n");
        rpc_msg_reset (&msg);
>>>>>>> 021d336b
        rpc_client_release (rpc, rpc_client, false);
        root->data = old_root_name;
        free (url);
        return false;
    }
    result = rpc_msg_decode_uint64 (&msg);
    rpc_msg_reset (&msg);
    if (result < 0)
    {
        DEBUG ("SET_TREE: Error response: %s\n", strerror (-result));
        errno = result;
    }
    rpc_client_release (rpc, rpc_client, true);
    free (url);

<<<<<<< HEAD
    /* Cleanup message */
    for (i = 0; i < set.n_sets; i++)
    {
        Apteryx__PathValue *pv = set.sets[i];
        free (pv->path);
        free (pv);
    }
    free (set.sets);

=======
>>>>>>> 021d336b
    /* Reinstate original root name */
    root->data = old_root_name;

    /* Return result */
<<<<<<< HEAD
    return rc;
}

bool
apteryx_set_tree (GNode *root)
{
    return apteryx_cas_tree (root, UINT64_MAX);
=======
    return result == 0;
>>>>>>> 021d336b
}

typedef struct _traverse_data_t
{
    GNode *root;
    bool done;
} traverse_data_t;

static void
path_to_node (GNode *root, const char *path, const char *value)
{
    const char *next;
    GNode *node;

    if (path && path[0] == '/')
    {
        path++;
        next = strchr (path, '/');
        if (!next)
        {
            APTERYX_LEAF (root, strdup (path), strdup (value));
        }
        else
        {
            char *name = strndup (path, next - path);
            for (node = g_node_first_child (root);
                 node; node = g_node_next_sibling (node))
            {
                if (strcmp (APTERYX_NAME (node), name) == 0)
                {
                    root = node;
                    free (name);
                    break;
                }
            }
            if (!node)
            {
                root = APTERYX_NODE (root, name);
            }
            path_to_node (root, next, value);
        }
    }
    return;
}

<<<<<<< HEAD
static void
handle_traverse_response (const Apteryx__TraverseResult *result, void *closure_data)
{
    traverse_data_t *data = (traverse_data_t *) closure_data;
    const char *path = APTERYX_NAME (data->root);
    int i;

    data->done = false;
    if (result == NULL)
    {
        ERROR ("TRAVERSE: Error processing request.\n");
        errno = -ETIMEDOUT;
        apteryx_free_tree (data->root);
        data->root = NULL;
    }
    else if (result->pv == NULL)
    {
        DEBUG ("    = (null)\n");
        apteryx_free_tree (data->root);
        data->root = NULL;
        data->done = true;
    }
    else if (result->n_pv == 1 && strcmp (path, result->pv[0]->path) == 0)
    {
        Apteryx__PathValue *pv = result->pv[0];
        DEBUG ("  %s = %s\n", pv->path, pv->value);
        g_node_append_data (data->root, (gpointer) strdup (pv->value));
        data->done = true;
    }
    else if (result->n_pv != 0)
    {
        int slen = strlen (path);
        for (i = 0; i < result->n_pv; i++)
        {
            Apteryx__PathValue *pv = result->pv[i];
            DEBUG ("  %s = %s\n", pv->path + slen, pv->value);
            path_to_node (data->root, pv->path + slen, pv->value);
        }
        data->done = true;
    }
}

GNode *
apteryx_get_tree (const char *path)
{
    char *url = NULL;
    ProtobufCService *rpc_client;
    Apteryx__Traverse traverse = APTERYX__TRAVERSE__INIT;
    traverse_data_t data = { 0 };
=======
GNode*
apteryx_get_tree (const char *path)
{
    char *url = NULL;
    const char *rpath = path;
    rpc_client rpc_client;
    rpc_message_t msg = {};
    GNode *root = NULL;
    int slen = strlen (path);
    char *value;
>>>>>>> 021d336b

    ASSERT ((ref_count > 0), return NULL, "GET_TREE: Not initialised\n");
    ASSERT (path, return NULL, "GET_TREE: Invalid parameters\n");

    DEBUG ("GET_TREE: %s\n", path);

    /* Check path */
    path = validate_path (path, &url);
    if (!path || path[strlen (path) - 1] == '/')
    {
        ERROR ("GET_TREE: invalid path (%s)!\n", path);
        assert (!apteryx_debug || path);
        free (url);
        return NULL;
    }

    /* IPC */
    rpc_client = rpc_client_connect (rpc, url);
    if (!rpc_client)
    {
<<<<<<< HEAD
        ERROR ("TRAVERSE: Path(%s) Failed to connect to server: %s\n", path,
               strerror (errno));
=======
        ERROR ("GET_TREE: Path(%s) Failed to connect to server: %s\n", path, strerror (errno));
>>>>>>> 021d336b
        free (url);
        return NULL;
    }
    rpc_msg_encode_uint8 (&msg, MODE_TRAVERSE);
    rpc_msg_encode_string (&msg, path);
    if (!rpc_msg_send (rpc_client, &msg))
    {
        ERROR ("GET_TREE: No response\n");
        rpc_msg_reset (&msg);
        rpc_client_release (rpc, rpc_client, false);
        free (url);
        return NULL;
    }
<<<<<<< HEAD
    rpc_client_release (rpc, rpc_client, true);
    free (url);
    return data.root;
}

typedef struct _search_data_t
{
    GList *paths;
    bool done;
} search_data_t;

static void
handle_search_response (const Apteryx__SearchResult *result, void *closure_data)
{
    search_data_t *data = (search_data_t *) closure_data;
    int i;

    data->done = false;
    data->paths = NULL;
    if (result == NULL)
    {
        ERROR ("SEARCH: Error processing request.\n");
        errno = -ETIMEDOUT;
    }
    else if (result->paths == NULL)
=======
    path = rpc_msg_decode_string (&msg);
    if (path && strcmp (path, rpath) == 0)
>>>>>>> 021d336b
    {
        root = g_node_new (strdup (rpath));
        value = rpc_msg_decode_string (&msg);
        DEBUG ("   = %s\n", value);
        g_node_append_data (root, (gpointer) strdup (value));
    }
    else if (path)
    {
        root = g_node_new (strdup (rpath));
        while (path)
        {
<<<<<<< HEAD
            DEBUG ("    = %s\n", result->paths[i]);
            data->paths = g_list_prepend (data->paths,
                                          (gpointer) strdup (result->paths[i]));
=======
            value = rpc_msg_decode_string (&msg);
            DEBUG ("  %s = %s\n", path + slen, value);
            path_to_node (root, path + slen, value);
            path = rpc_msg_decode_string (&msg);
>>>>>>> 021d336b
        }
    }
    else
    {
        DEBUG ("  = (null)\n");
    }
    rpc_msg_reset (&msg);
    rpc_client_release (rpc, rpc_client, true);
    free (url);
    return root;
}

GList *
apteryx_search (const char *path)
{
    char *url = NULL;
<<<<<<< HEAD
    ProtobufCService *rpc_client;
    Apteryx__Search search = APTERYX__SEARCH__INIT;
    search_data_t data = { 0 };
=======
    rpc_client rpc_client;
    rpc_message_t msg = {};
    GList *paths = NULL;
>>>>>>> 021d336b

    ASSERT ((ref_count > 0), return NULL, "SEARCH: Not initialised\n");
    ASSERT (path, return NULL, "SEARCH: Invalid parameters\n");

    DEBUG ("SEARCH: %s\n", path);

    /* Check path */
    path = validate_path (path, &url);
    if (!path)
    {
        ERROR ("SEARCH: invalid root (%s)!\n", path);
        free (url);
        assert (!apteryx_debug || path);
        return false;
    }

    /* Validate path */
    if (!path ||
        strcmp (path, "/") == 0 ||
        strcmp (path, "/*") == 0 ||
        strcmp (path, "*") == 0 ||
        strlen (path) == 0)
    {
        path = "";
    }
    else if (path[0] != '/' ||
             path[strlen (path) - 1] != '/' ||
             strstr (path, "//") != NULL)
    {
        free (url);
        ERROR ("SEARCH: invalid root (%s)!\n", path);
        assert (!apteryx_debug || path[0] == '/');
        assert (!apteryx_debug || path[strlen (path) - 1] == '/');
        assert (!apteryx_debug || strstr (path, "//") == NULL);
        return NULL;
    }

    /* IPC */
    rpc_client = rpc_client_connect (rpc, url);
    if (!rpc_client)
    {
        ERROR ("SEARCH: Path(%s) Failed to connect to server: %s\n", path,
               strerror (errno));
        free (url);
        return NULL;
    }
    rpc_msg_encode_uint8 (&msg, MODE_SEARCH);
    rpc_msg_encode_string (&msg, path);
    if (!rpc_msg_send (rpc_client, &msg))
    {
        ERROR ("SEARCH: No response\n");
        rpc_msg_reset (&msg);
        rpc_client_release (rpc, rpc_client, false);
        free (url);
        return NULL;
    }
    while ((path = rpc_msg_decode_string (&msg)) != NULL)
    {
        DEBUG ("    = %s\n", path);
        paths = g_list_prepend (paths, (gpointer) strdup (path));
    }
    rpc_msg_reset (&msg);
    rpc_client_release (rpc, rpc_client, true);
    free (url);

    /* Result */
    return paths;
}

char *
apteryx_search_simple (const char *path)
{
    GList *paths = apteryx_search (path);
    char *tmp = NULL, *result = NULL;
    GList *iter;

    if (!paths)
    {
        return NULL;
    }
    for (iter = g_list_first (paths); iter; iter = g_list_next (iter))
    {
        if (result)
        {
            ASSERT (asprintf (&tmp, "%s\n%s", result, (char *) iter->data) > 0,
                    tmp = NULL, "SEARCH: Memory allocation failure\n");
        }
        else
        {
            ASSERT (asprintf (&tmp, "%s", (char *) iter->data) > 0, tmp = NULL,
                    tmp = NULL, "SEARCH: Memory allocation failure\n");
        }
        if (result)
        {
            free (result);
        }
        result = tmp;
        tmp = NULL;
    }
    g_list_free_full (paths, free);

    return result;
}

GList *
apteryx_find (const char *path, const char *value)
{
    char *url = NULL;
<<<<<<< HEAD
    ProtobufCService *rpc_client;
    Apteryx__Find find = APTERYX__FIND__INIT;
    search_data_t data = { 0 };
    Apteryx__PathValue pv = {
        .base.descriptor = &apteryx__path_value__descriptor,
        .path = (char *) path,
        .value = (char *) value
    };

=======
    rpc_client rpc_client;
    rpc_message_t msg = {};
    GList *paths = NULL;
>>>>>>> 021d336b
    char *tmp_path = NULL;

    ASSERT ((ref_count > 0), return NULL, "FIND: Not initialised\n");
    ASSERT (path, return NULL, "FIND: Invalid parameters\n");
    ASSERT (value, return NULL, "FIND: Invalid parameters\n");

    DEBUG ("FIND: %s = %s\n", path, value);

    /* Check path */
    path = validate_path (path, &url);
    if (!path)
    {
        ERROR ("FIND: invalid root (%s)!\n", path);
        free (url);
        assert (!apteryx_debug || path);
        return NULL;
    }

    /* Validate path */
    if (!path ||
        strcmp (path, "/") == 0 ||
        strcmp (path, "/*") == 0 ||
        strcmp (path, "*") == 0 ||
        strlen (path) == 0)
    {
        path = "";
    }
    else if (path[0] != '/' || strstr (path, "//") != NULL)
    {
        free (url);
        ERROR ("FIND: invalid root (%s)!\n", path);
        assert (!apteryx_debug || path[0] == '/');
        assert (!apteryx_debug || strstr (path, "//") == NULL);
        return NULL;
    }

    /* Remove the trailing key */
    tmp_path = strdup (path);
    if (strrchr (tmp_path, '*'))
    {
        *strrchr (tmp_path, '*') = '\0';
    }

    /* IPC */
    rpc_client = rpc_client_connect (rpc, url);
    if (!rpc_client)
    {
        ERROR ("FIND: Path(%s) Failed to connect to server: %s\n", path, strerror (errno));
        free (url);
        free (tmp_path);
        return NULL;
    }
    rpc_msg_encode_uint8 (&msg, MODE_FIND);
    rpc_msg_encode_string (&msg, tmp_path);
    rpc_msg_encode_string (&msg, path);
    rpc_msg_encode_string (&msg, value);
    if (!rpc_msg_send (rpc_client, &msg))
    {
        ERROR ("FIND: No response\n");
        rpc_msg_reset (&msg);
        rpc_client_release (rpc, rpc_client, false);
        free (tmp_path);
        free (url);
        return NULL;
    }
    while ((path = rpc_msg_decode_string (&msg)) != NULL)
    {
        DEBUG ("    = %s\n", path);
        paths = g_list_prepend (paths, (gpointer) strdup (path));
    }
    rpc_msg_reset (&msg);
    rpc_client_release (rpc, rpc_client, true);
    free (tmp_path);
    free (url);

    /* Result */
<<<<<<< HEAD
    return data.paths;
}

static gboolean
_find_multi (GNode *node, gpointer data)
{
    Apteryx__Find *find = (Apteryx__Find *) data;

    if (APTERYX_HAS_VALUE (node))
    {
        char *path = apteryx_node_path (node);
        Apteryx__PathValue *pv = calloc (1, sizeof (Apteryx__PathValue));
        DEBUG ("FIND_TREE: %s = %s\n", path, APTERYX_VALUE (node));
        pv->base.descriptor = &apteryx__path_value__descriptor;
        pv->path = (char *) path;
        pv->value = (char *) APTERYX_VALUE (node);
        find->matches[find->n_matches++] = pv;
    }
    return FALSE;
=======
    return paths;
>>>>>>> 021d336b
}

GList *
apteryx_find_tree (GNode *root)
{
    char *url = NULL;
<<<<<<< HEAD
    ProtobufCService *rpc_client;
    Apteryx__Find find = APTERYX__FIND__INIT;
    search_data_t data = { 0 };
    const char *path = APTERYX_NAME (root);
    int i;
=======
    rpc_client rpc_client;
    rpc_message_t msg = {};
    const char *path = APTERYX_NAME (root);
    GList *paths = NULL;
>>>>>>> 021d336b

    ASSERT ((ref_count > 0), return NULL, "FIND_TREE: Not initialised\n");
    ASSERT (path, return NULL, "FIND_TREE: Invalid parameters\n");

    DEBUG ("FIND_TREE: %s\n", path);

    /* Check path */
    path = validate_path (path, &url);

    /* Validate path */
    if (!path ||
        strcmp (path, "/") == 0 ||
        strcmp (path, "/*") == 0 ||
        strcmp (path, "*") == 0 ||
        strlen (path) == 0)
    {
        path = "";
    }
    else if (path[0] != '/' || strstr (path, "//") != NULL)
    {
        free (url);
<<<<<<< HEAD
        ERROR ("FIND: invalid root (%s)!\n", path);
        assert (!apteryx_debug || path[0] == '/');
        assert (!apteryx_debug || strstr (path, "//") == NULL);
=======
        ERROR ("FIND_TREE: invalid root (%s)!\n", path);
        assert(!apteryx_debug || path[0] == '/');
        assert(!apteryx_debug || strstr (path, "//") == NULL);
>>>>>>> 021d336b
        return NULL;
    }

    /* IPC */
    rpc_client = rpc_client_connect (rpc, url);
    if (!rpc_client)
    {
        ERROR ("FIND_TREE: Path(%s) Failed to connect to server: %s\n", path, strerror (errno));
        free (url);
        return NULL;
    }
    rpc_msg_encode_uint8 (&msg, MODE_FIND);
    rpc_msg_encode_string (&msg, path);
    g_node_traverse (root, G_PRE_ORDER, G_TRAVERSE_NON_LEAFS, -1, _set_multi, &msg);
    if (!rpc_msg_send (rpc_client, &msg))
    {
        ERROR ("FIND_TREE: No response\n");
        rpc_msg_reset (&msg);
        rpc_client_release (rpc, rpc_client, false);
        free (url);
        return NULL;
    }
    while ((path = rpc_msg_decode_string (&msg)) != NULL)
    {
        DEBUG ("    = %s\n", path);
        paths = g_list_prepend (paths, (gpointer) strdup (path));
    }
    rpc_msg_reset (&msg);
    rpc_client_release (rpc, rpc_client, true);
    free (url);

    /* Result */
    return paths;
}

bool
add_callback (const char *type, const char *path, void *fn, bool value, void *data)
{
    size_t pid = getpid ();
    char _path[PATH_MAX];
    cb_t *cb;

    ASSERT ((ref_count > 0), return false, "ADD_CB: Not initialised\n");
    ASSERT (type, return false, "ADD_CB: Invalid type\n");
    ASSERT (path, return false, "ADD_CB: Invalid path\n");
    ASSERT (fn, return false, "ADD_CB: Invalid callback\n");

    cb = calloc (1, sizeof (cb_t));
    cb->ref = next_ref++;
    cb->path = strdup (path);
    cb->fn = fn;
    cb->value = value;
    cb->data = data;

    pthread_mutex_lock (&lock);
    cb_list = g_list_prepend (cb_list, (void *) cb);
    if (!bound)
    {
        char *uri = NULL;

        /* Bind to the default uri for this client */
<<<<<<< HEAD
        pthread_mutex_lock (&lock);
        if (asprintf ((char **) &uri, APTERYX_SERVER ".%" PRIu64, (uint64_t) getpid ()) <= 0
            || !rpc_server_bind (rpc, uri, uri))
=======
        if (asprintf ((char **) &uri, APTERYX_SERVER".%"PRIu64, (uint64_t) getpid ()) <= 0
                || !rpc_server_bind (rpc, uri, uri))
>>>>>>> 021d336b
        {
            ERROR ("Failed to bind uri %s\n", uri);
            pthread_mutex_unlock (&lock);
            free ((void *) uri);
            return false;
        }
        DEBUG ("Bound to uri %s\n", uri);
<<<<<<< HEAD
        pthread_mutex_unlock (&lock);
        free ((void *) uri);
=======
        free ((void*) uri);
>>>>>>> 021d336b
        bound = true;
    }
    pthread_mutex_unlock (&lock);

<<<<<<< HEAD
    if (sprintf (_path, "%s/%zX-%zX-%zX",
                 type, (size_t) pid, (size_t) cb, (size_t) g_str_hash (path)) <= 0)
    {
=======
    if (sprintf (_path, "%s/%zX-%"PRIX64"-%zX",
            type, (size_t)pid, cb->ref, (size_t)g_str_hash (path)) <= 0)
>>>>>>> 021d336b
        return false;
    }
    if (!apteryx_set (_path, path))
    {
        return false;
    }
    have_callbacks = true;
    return true;
}

<<<<<<< HEAD
static bool
delete_callback (const char *type, const char *path, void *cb)
=======
bool
delete_callback (const char *type, const char *path, void *fn)
>>>>>>> 021d336b
{
    char _path[PATH_MAX];
    uint64_t ref;
    GList *iter;
    cb_t *cb;

    ASSERT ((ref_count > 0), return false, "DEL_CB: Not initialised\n");
    ASSERT (type, return false, "DEL_CB: Invalid type\n");
    ASSERT (path, return false, "DEL_CB: Invalid path\n");
    ASSERT (fn, return false, "DEL_CB: Invalid callback\n");

    pthread_mutex_lock (&lock);
    for (iter = g_list_first (cb_list); iter; iter = g_list_next (iter))
    {
        cb = (cb_t *) iter->data;
        if (cb->fn == fn && strcmp (cb->path, path) == 0)
        {
            cb_list = g_list_remove (cb_list, cb);
            break;
        }
        cb = NULL;
    }
    pthread_mutex_unlock (&lock);
    ASSERT (cb, return false, "CB: not found (%s)\n", path);
    ref = cb->ref;
    free ((void *) cb->path);
    free (cb);

<<<<<<< HEAD
    if (sprintf (_path, "%s/%zX-%zX-%zX",
                 type, (size_t) getpid (), (size_t) cb, (size_t) g_str_hash (path)) <= 0)
    {
        ERROR ("apteryx set failed to remove callback (couldn't build path)\n");
=======
    if (sprintf (_path, "%s/%zX-%"PRIX64"-%zX",
            type, (size_t)getpid (), ref, (size_t)g_str_hash (path)) <= 0)
>>>>>>> 021d336b
        return false;
    }
    if (!apteryx_set (_path, NULL))
    {
        ERROR ("apteryx set failed to remove callback\n");
        return false;
    }
    return true;
}

bool
apteryx_index (const char *path, apteryx_index_callback cb)
{
<<<<<<< HEAD
    return add_callback (APTERYX_INDEXERS_PATH, path, (void *) cb);
=======
    return add_callback (APTERYX_INDEXERS_PATH, path, (void *)cb, false, NULL);
>>>>>>> 021d336b
}

bool
apteryx_unindex (const char *path, apteryx_index_callback cb)
{
    return delete_callback (APTERYX_INDEXERS_PATH, path, (void *) cb);
}

bool
apteryx_watch (const char *path, apteryx_watch_callback cb)
{
<<<<<<< HEAD
    return add_callback (APTERYX_WATCHERS_PATH, path, (void *) cb);
=======
    return add_callback (APTERYX_WATCHERS_PATH, path, (void *)cb, true, NULL);
>>>>>>> 021d336b
}

bool
apteryx_unwatch (const char *path, apteryx_watch_callback cb)
{
    return delete_callback (APTERYX_WATCHERS_PATH, path, (void *) cb);
}

bool
apteryx_validate (const char *path, apteryx_validate_callback cb)
{
<<<<<<< HEAD
    return add_callback (APTERYX_VALIDATORS_PATH, path, (void *) cb);
=======
    return add_callback (APTERYX_VALIDATORS_PATH, path, (void *)cb, true, NULL);
>>>>>>> 021d336b
}

bool
apteryx_unvalidate (const char *path, apteryx_validate_callback cb)
{
    return delete_callback (APTERYX_VALIDATORS_PATH, path, (void *) cb);
}

bool
apteryx_provide (const char *path, apteryx_provide_callback cb)
{
<<<<<<< HEAD
    return add_callback (APTERYX_PROVIDERS_PATH, path, (void *) cb);
=======
    return add_callback (APTERYX_PROVIDERS_PATH, path, (void *)cb, false, NULL);
>>>>>>> 021d336b
}

bool
apteryx_unprovide (const char *path, apteryx_provide_callback cb)
{
    return delete_callback (APTERYX_PROVIDERS_PATH, path, (void *) cb);
}

bool
apteryx_proxy (const char *path, const char *url)
{
    bool res = false;
    char *value = NULL;

    if (asprintf (&value, "%s:%s", url, path) <= 0)
    {
        return false;
<<<<<<< HEAD
    }
    res = add_callback (APTERYX_PROXIES_PATH, value, (void *) (size_t) g_str_hash (url));
=======
    res = add_callback (APTERYX_PROXIES_PATH, value,
            (void *)(size_t)g_str_hash (url), false, NULL);
>>>>>>> 021d336b
    free (value);
    return res;
}

bool
apteryx_unproxy (const char *path, const char *url)
{
    bool res = false;
    char *value = NULL;

    if (asprintf (&value, "%s:%s", url, path) <= 0)
    {
        return false;
    }
    res = delete_callback (APTERYX_PROXIES_PATH, value, (void *) (size_t) g_str_hash (url));
    free (value);
    return res;
}

<<<<<<< HEAD
static void
handle_timestamp_response (const Apteryx__TimeStampResult *result, void *closure_data)
{
    uint64_t *data = (uint64_t *) closure_data;

    if (result == NULL)
    {
        ERROR ("TIMESTAMP: Error processing request.\n");
        errno = -ETIMEDOUT;
    }
    else
    {
        *data = result->value;
    }
}

=======
>>>>>>> 021d336b
uint64_t
apteryx_timestamp (const char *path)
{
    char *url = NULL;
    uint64_t value = 0;
    rpc_client rpc_client;
    rpc_message_t msg = {};

    ASSERT ((ref_count > 0), return 0, "TIMESTAMP: Not initialised\n");
    ASSERT (path, return 0, "TIMESTAMP: Invalid parameters\n");

    DEBUG ("TIMESTAMP: %s\n", path);

    /* Check path */
    path = validate_path (path, &url);
    /* if path is empty, or path ends in '/' but is not the root db path (ie "/") */
    if (!path || ((path[strlen (path) - 1] == '/') && strlen (path) > 1))
    {
        ERROR ("TIMESTAMP: invalid path (%s)!\n", path);
        free (url);
        assert (!apteryx_debug || path);
        return 0;
    }

    /* IPC */
    rpc_client = rpc_client_connect (rpc, url);
    if (!rpc_client)
    {
        ERROR ("TIMESTAMP: Path(%s) Failed to connect to server: %s\n", path,
               strerror (errno));
        free (url);
        return 0;
    }
    rpc_msg_encode_uint8 (&msg, MODE_TIMESTAMP);
    rpc_msg_encode_string (&msg, path);
    if (!rpc_msg_send (rpc_client, &msg))
    {
        ERROR ("TIMESTAMP: No response\n");
        rpc_msg_reset (&msg);
        rpc_client_release (rpc, rpc_client, false);
        free (url);
        return 0;
    }
    value = rpc_msg_decode_uint64 (&msg);
    rpc_msg_reset (&msg);
    rpc_client_release (rpc, rpc_client, true);
    free (url);

    DEBUG ("    = %" PRIu64 "\n", value);
    return value;
}<|MERGE_RESOLUTION|>--- conflicted
+++ resolved
@@ -140,16 +140,8 @@
     return NULL;
 }
 
-<<<<<<< HEAD
-/* Callback for indexed items */
-static void
-apteryx__index (Apteryx__Client_Service *service,
-                const Apteryx__Index *index,
-                Apteryx__SearchResult_Closure closure, void *closure_data)
-=======
 static bool
 handle_index (rpc_message msg)
->>>>>>> 021d336b
 {
     GList *results = NULL;
     uint64_t ref;
@@ -157,16 +149,6 @@
     GList *iter = NULL;
     int i;
 
-<<<<<<< HEAD
-    DEBUG ("INDEX CB: \"%s\" (0x%" PRIx64 ",0x%" PRIx64 ")\n",
-           index->path, index->id, index->cb);
-
-    /* Call the callback */
-    if (cb)
-    {
-        results = cb (index->path);
-    }
-=======
     /* Parse the parameters */
     ref = rpc_msg_decode_uint64 (msg);
     path = rpc_msg_decode_string (msg);
@@ -176,7 +158,6 @@
 
     /* Call the callback */
     results = (GList *) call_callback (ref, path, NULL);
->>>>>>> 021d336b
 
     /* Return result */
     rpc_msg_reset (msg);
@@ -185,18 +166,8 @@
         DEBUG ("         = %s\n", (char *) iter->data);
         rpc_msg_encode_string (msg, (char *)iter->data);
     }
-<<<<<<< HEAD
-    closure (&result, closure_data);
-    g_list_free_full (results, free);
-    if (result.paths)
-    {
-        free (result.paths);
-    }
-    return;
-=======
     g_list_free_full (results, g_free);
     return true;
->>>>>>> 021d336b
 }
 
 static bool
@@ -206,10 +177,6 @@
     const char *path;
     const char *value;
 
-<<<<<<< HEAD
-    DEBUG ("WATCH CB \"%s\" = \"%s\" (0x%" PRIx64 ",0x%" PRIx64 ")\n",
-           watch->path, watch->value, watch->id, watch->cb);
-=======
     /* Parse the parameters */
     ref = rpc_msg_decode_uint64 (msg);
     path = rpc_msg_decode_string (msg);
@@ -217,7 +184,6 @@
     assert (path && value);
     if (value && (value[0] == '\0'))
         value = NULL;
->>>>>>> 021d336b
 
     DEBUG ("WATCH CB \"%s\" = \"%s\" (0x%"PRIx64")\n", path, value, ref);
 
@@ -226,44 +192,23 @@
     pthread_mutex_unlock (&pending_watches_lock);
 
     /* Call callback */
-<<<<<<< HEAD
-    if (watch->cb)
-    {
-        ((apteryx_watch_callback) (long) watch->cb) (watch->path, value);
-    }
-=======
     call_callback (ref, path, value);
->>>>>>> 021d336b
     pthread_mutex_lock (&pending_watches_lock);
     if (--pending_watch_count == 0)
-    {
-        pthread_cond_signal (&no_pending_watches);
-    }
+        pthread_cond_signal(&no_pending_watches);
     pthread_mutex_unlock (&pending_watches_lock);
     rpc_msg_reset (msg);
     return true;
 }
 
-<<<<<<< HEAD
-/* Callback for validated items */
-static void
-apteryx__validate (Apteryx__Client_Service *service,
-                   const Apteryx__Validate *validate,
-                   Apteryx__ValidateResult_Closure closure, void *closure_data)
-=======
 static bool
 handle_validate (rpc_message msg)
->>>>>>> 021d336b
 {
     uint32_t result = 0;
     uint64_t ref;
     const char *path;
     const char *value;
 
-<<<<<<< HEAD
-    DEBUG ("VALIDATE CB \"%s\" = \"%s\" (0x%" PRIx64 ",0x%" PRIx64 ")\n",
-           validate->path, validate->value, validate->id, validate->cb);
-=======
     /* Parse the parameters */
     ref = rpc_msg_decode_uint64 (msg);
     path = rpc_msg_decode_string (msg);
@@ -271,7 +216,6 @@
     assert (path && value);
     if (value && (value[0] == '\0'))
         value = NULL;
->>>>>>> 021d336b
 
     DEBUG ("VALIDATE CB \"%s\" = \"%s\" (0x%"PRIx64")\n", path, value, ref);
 
@@ -287,27 +231,12 @@
         pthread_mutex_unlock (&pending_watches_lock);
     }
 
-<<<<<<< HEAD
-
-    if (validate->value && (validate->value[0] != '\0'))
-    {
-        value = validate->value;
-    }
-    result.result =
-        ((apteryx_validate_callback) (size_t) validate->cb) (validate->path, value);
-
-  exit:
-    /* Return result */
-    closure (&result, closure_data);
-    return;
-=======
     /* Process callback */
     result = (uint32_t) (size_t) call_callback (ref, path, value);
     DEBUG (" = %d\n", result);
     rpc_msg_reset (msg);
     rpc_msg_encode_uint64 (msg, result);
     return true;
->>>>>>> 021d336b
 }
 
 static bool
@@ -317,58 +246,27 @@
     uint64_t ref;
     const char *path;
 
-<<<<<<< HEAD
-    DEBUG ("PROVIDE CB: \"%s\" (0x%" PRIx64 ",0x%" PRIx64 ")\n",
-           provide->path, provide->id, provide->cb);
-
-    /* Call the callback */
-    if (cb)
-    {
-        value = cb (provide->path);
-    }
-=======
     /* Parse the parameters */
     ref = rpc_msg_decode_uint64 (msg);
     path = rpc_msg_decode_string (msg);
     assert (path);
 
     DEBUG ("PROVIDE CB: \"%s\" (0x%"PRIx64")\n", path, ref);
->>>>>>> 021d336b
 
     /* Process callback */
     value = (char *) call_callback (ref, path, NULL);
     rpc_msg_reset (msg);
     if (value)
     {
-<<<<<<< HEAD
-        free (value);
-    }
-    return;
-=======
         rpc_msg_encode_string (msg, value);
         free (value);
     }
     return true;
->>>>>>> 021d336b
 }
 
 static bool
 msg_handler (rpc_message msg)
 {
-<<<<<<< HEAD
-    if (result == NULL)
-    {
-        *(protobuf_c_boolean *) closure_data = false;
-        errno = -ETIMEDOUT;
-    }
-    else
-    {
-        *(protobuf_c_boolean *) closure_data = (result->result == 0);
-        if (result->result)
-        {
-            errno = result->result;
-        }
-=======
     APTERYX_MODE mode = rpc_msg_decode_uint8 (msg);
     switch (mode)
     {
@@ -384,7 +282,6 @@
     default:
         DEBUG ("MSG: Unexpected mode %d\n", mode);
         break;
->>>>>>> 021d336b
     }
     return false;
 }
@@ -398,16 +295,10 @@
     apteryx_debug |= debug_enabled;
     if (ref_count == 1)
     {
-        char *uri = NULL;
+        char * uri = NULL;
 
         /* Create RPC instance */
-<<<<<<< HEAD
-        rpc =
-            rpc_init ((ProtobufCService *) &apteryx_client_service,
-                      &apteryx__server__descriptor, RPC_CLIENT_TIMEOUT_US);
-=======
         rpc = rpc_init (RPC_CLIENT_TIMEOUT_US, msg_handler);
->>>>>>> 021d336b
         if (rpc == NULL)
         {
             ERROR ("Init: Failed to initialise RPC service\n");
@@ -420,14 +311,13 @@
         if (have_callbacks)
         {
             /* Bind to the default uri for this client */
-            if (asprintf ((char **) &uri, APTERYX_SERVER".%"PRIu64,
-                          (uint64_t) getpid ()) <= 0
-                          || !rpc_server_bind (rpc, uri, uri))
+            if (asprintf ((char **) &uri, APTERYX_SERVER".%"PRIu64, (uint64_t) getpid ()) <= 0
+                    || !rpc_server_bind (rpc, uri, uri))
             {
                 ERROR ("Failed to bind uri %s\n", uri);
                 ref_count--;
                 pthread_mutex_unlock (&lock);
-                free ((void *) uri);
+                free ((void*) uri);
                 return false;
             }
             DEBUG ("Bound to uri %s\n", uri);
@@ -622,17 +512,9 @@
 apteryx_set_full (const char *path, const char *value, uint64_t ts, bool ack)
 {
     char *url = NULL;
-<<<<<<< HEAD
-    ProtobufCService *rpc_client;
-    Apteryx__Set set = APTERYX__SET__INIT;
-    Apteryx__PathValue _pv = APTERYX__PATH_VALUE__INIT;
-    Apteryx__PathValue *pv[1] = { &_pv };
-    protobuf_c_boolean result = 0;
-=======
     rpc_client rpc_client;
     rpc_message_t msg = {};
     int result = -ETIMEDOUT;
->>>>>>> 021d336b
 
     ASSERT ((ref_count > 0), return false, "SET: Not initialised\n");
     ASSERT (path, return false, "SET: Invalid parameters\n");
@@ -753,48 +635,13 @@
     return apteryx_cas_int (path, key, value, UINT64_MAX);
 }
 
-<<<<<<< HEAD
-typedef struct _get_data_t
-{
-    char *value;
-    bool done;
-} get_data_t;
-
-static void
-handle_get_response (const Apteryx__GetResult *result, void *closure_data)
-{
-    get_data_t *data = (get_data_t *) closure_data;
-    data->done = false;
-    if (result == NULL)
-    {
-        ERROR ("GET: Error processing request.\n");
-        errno = -ETIMEDOUT;
-    }
-    else
-    {
-        data->done = true;
-        if (result->value && result->value[0] != '\0')
-        {
-            data->value = strdup (result->value);
-        }
-    }
-}
-
-=======
->>>>>>> 021d336b
 char *
 apteryx_get (const char *path)
 {
     char *url = NULL;
     char *value = NULL;
-<<<<<<< HEAD
-    ProtobufCService *rpc_client;
-    Apteryx__Get get = APTERYX__GET__INIT;
-    get_data_t data = { 0 };
-=======
     rpc_client rpc_client;
     rpc_message_t msg = {};
->>>>>>> 021d336b
 
     ASSERT ((ref_count > 0), return NULL, "GET: Not initialised\n");
     ASSERT (path, return NULL, "GET: Invalid parameters\n");
@@ -951,7 +798,7 @@
 static inline gboolean
 _node_free (GNode *node, gpointer data)
 {
-    free ((void *) node->data);
+    free ((void *)node->data);
     return FALSE;
 }
 
@@ -1068,14 +915,8 @@
 static gboolean
 _set_multi (GNode *node, gpointer data)
 {
-<<<<<<< HEAD
-    Apteryx__Set *set = (Apteryx__Set *) data;
-
-    if (APTERYX_HAS_VALUE (node))
-=======
     rpc_message msg = (rpc_message) data;
     if (APTERYX_HAS_VALUE(node))
->>>>>>> 021d336b
     {
         char *path = apteryx_node_path (node);
         DEBUG ("SET_TREE: %s = %s\n", path, APTERYX_VALUE (node));
@@ -1088,11 +929,7 @@
 }
 
 bool
-<<<<<<< HEAD
-apteryx_cas_tree (GNode *root, uint64_t ts)
-=======
 apteryx_set_tree_full (GNode* root, uint64_t ts, bool wait_for_completion)
->>>>>>> 021d336b
 {
     const char *path = NULL;
     char *old_root_name = NULL;
@@ -1112,12 +949,8 @@
     {
         path = "";
     }
-<<<<<<< HEAD
 
     if (!path || (strlen (path) > 0 && path[strlen (path) - 1] == '/'))
-=======
-    if (!path || (strlen (path) > 0 && path[strlen(path) - 1] == '/'))
->>>>>>> 021d336b
     {
         ERROR ("SET_TREE: invalid path (%s)!\n", path);
         assert (!apteryx_debug || path);
@@ -1140,17 +973,6 @@
     root->data = (char *) path;
 
     /* Create the list of Paths/Value's */
-<<<<<<< HEAD
-    set.n_sets = g_node_n_nodes (root, G_TRAVERSE_LEAVES);
-    set.sets = malloc (set.n_sets * sizeof (Apteryx__PathValue *));
-    set.n_sets = 0;
-    g_node_traverse (root, G_PRE_ORDER, G_TRAVERSE_NON_LEAFS, -1, _set_multi, &set);
-    set.ts = ts;
-    apteryx__server__set (rpc_client, &set, handle_ok_response, &is_done);
-    if (!is_done)
-    {
-        DEBUG ("SET_TREE: Failed %s\n", strerror (errno));
-=======
     rpc_msg_encode_uint8 (&msg, wait_for_completion ? MODE_SET_WITH_ACK : MODE_SET);
     rpc_msg_encode_uint64 (&msg, ts);
     g_node_traverse (root, G_PRE_ORDER, G_TRAVERSE_NON_LEAFS, -1, _set_multi, &msg);
@@ -1158,7 +980,6 @@
     {
         ERROR ("SET_TREE: No response\n");
         rpc_msg_reset (&msg);
->>>>>>> 021d336b
         rpc_client_release (rpc, rpc_client, false);
         root->data = old_root_name;
         free (url);
@@ -1174,33 +995,11 @@
     rpc_client_release (rpc, rpc_client, true);
     free (url);
 
-<<<<<<< HEAD
-    /* Cleanup message */
-    for (i = 0; i < set.n_sets; i++)
-    {
-        Apteryx__PathValue *pv = set.sets[i];
-        free (pv->path);
-        free (pv);
-    }
-    free (set.sets);
-
-=======
->>>>>>> 021d336b
     /* Reinstate original root name */
     root->data = old_root_name;
 
     /* Return result */
-<<<<<<< HEAD
-    return rc;
-}
-
-bool
-apteryx_set_tree (GNode *root)
-{
-    return apteryx_cas_tree (root, UINT64_MAX);
-=======
     return result == 0;
->>>>>>> 021d336b
 }
 
 typedef struct _traverse_data_t
@@ -1246,57 +1045,6 @@
     return;
 }
 
-<<<<<<< HEAD
-static void
-handle_traverse_response (const Apteryx__TraverseResult *result, void *closure_data)
-{
-    traverse_data_t *data = (traverse_data_t *) closure_data;
-    const char *path = APTERYX_NAME (data->root);
-    int i;
-
-    data->done = false;
-    if (result == NULL)
-    {
-        ERROR ("TRAVERSE: Error processing request.\n");
-        errno = -ETIMEDOUT;
-        apteryx_free_tree (data->root);
-        data->root = NULL;
-    }
-    else if (result->pv == NULL)
-    {
-        DEBUG ("    = (null)\n");
-        apteryx_free_tree (data->root);
-        data->root = NULL;
-        data->done = true;
-    }
-    else if (result->n_pv == 1 && strcmp (path, result->pv[0]->path) == 0)
-    {
-        Apteryx__PathValue *pv = result->pv[0];
-        DEBUG ("  %s = %s\n", pv->path, pv->value);
-        g_node_append_data (data->root, (gpointer) strdup (pv->value));
-        data->done = true;
-    }
-    else if (result->n_pv != 0)
-    {
-        int slen = strlen (path);
-        for (i = 0; i < result->n_pv; i++)
-        {
-            Apteryx__PathValue *pv = result->pv[i];
-            DEBUG ("  %s = %s\n", pv->path + slen, pv->value);
-            path_to_node (data->root, pv->path + slen, pv->value);
-        }
-        data->done = true;
-    }
-}
-
-GNode *
-apteryx_get_tree (const char *path)
-{
-    char *url = NULL;
-    ProtobufCService *rpc_client;
-    Apteryx__Traverse traverse = APTERYX__TRAVERSE__INIT;
-    traverse_data_t data = { 0 };
-=======
 GNode*
 apteryx_get_tree (const char *path)
 {
@@ -1307,7 +1055,6 @@
     GNode *root = NULL;
     int slen = strlen (path);
     char *value;
->>>>>>> 021d336b
 
     ASSERT ((ref_count > 0), return NULL, "GET_TREE: Not initialised\n");
     ASSERT (path, return NULL, "GET_TREE: Invalid parameters\n");
@@ -1328,12 +1075,7 @@
     rpc_client = rpc_client_connect (rpc, url);
     if (!rpc_client)
     {
-<<<<<<< HEAD
-        ERROR ("TRAVERSE: Path(%s) Failed to connect to server: %s\n", path,
-               strerror (errno));
-=======
         ERROR ("GET_TREE: Path(%s) Failed to connect to server: %s\n", path, strerror (errno));
->>>>>>> 021d336b
         free (url);
         return NULL;
     }
@@ -1347,36 +1089,8 @@
         free (url);
         return NULL;
     }
-<<<<<<< HEAD
-    rpc_client_release (rpc, rpc_client, true);
-    free (url);
-    return data.root;
-}
-
-typedef struct _search_data_t
-{
-    GList *paths;
-    bool done;
-} search_data_t;
-
-static void
-handle_search_response (const Apteryx__SearchResult *result, void *closure_data)
-{
-    search_data_t *data = (search_data_t *) closure_data;
-    int i;
-
-    data->done = false;
-    data->paths = NULL;
-    if (result == NULL)
-    {
-        ERROR ("SEARCH: Error processing request.\n");
-        errno = -ETIMEDOUT;
-    }
-    else if (result->paths == NULL)
-=======
     path = rpc_msg_decode_string (&msg);
     if (path && strcmp (path, rpath) == 0)
->>>>>>> 021d336b
     {
         root = g_node_new (strdup (rpath));
         value = rpc_msg_decode_string (&msg);
@@ -1388,16 +1102,10 @@
         root = g_node_new (strdup (rpath));
         while (path)
         {
-<<<<<<< HEAD
-            DEBUG ("    = %s\n", result->paths[i]);
-            data->paths = g_list_prepend (data->paths,
-                                          (gpointer) strdup (result->paths[i]));
-=======
             value = rpc_msg_decode_string (&msg);
             DEBUG ("  %s = %s\n", path + slen, value);
             path_to_node (root, path + slen, value);
             path = rpc_msg_decode_string (&msg);
->>>>>>> 021d336b
         }
     }
     else
@@ -1414,15 +1122,9 @@
 apteryx_search (const char *path)
 {
     char *url = NULL;
-<<<<<<< HEAD
-    ProtobufCService *rpc_client;
-    Apteryx__Search search = APTERYX__SEARCH__INIT;
-    search_data_t data = { 0 };
-=======
     rpc_client rpc_client;
     rpc_message_t msg = {};
     GList *paths = NULL;
->>>>>>> 021d336b
 
     ASSERT ((ref_count > 0), return NULL, "SEARCH: Not initialised\n");
     ASSERT (path, return NULL, "SEARCH: Invalid parameters\n");
@@ -1527,25 +1229,14 @@
     return result;
 }
 
+
 GList *
 apteryx_find (const char *path, const char *value)
 {
     char *url = NULL;
-<<<<<<< HEAD
-    ProtobufCService *rpc_client;
-    Apteryx__Find find = APTERYX__FIND__INIT;
-    search_data_t data = { 0 };
-    Apteryx__PathValue pv = {
-        .base.descriptor = &apteryx__path_value__descriptor,
-        .path = (char *) path,
-        .value = (char *) value
-    };
-
-=======
     rpc_client rpc_client;
     rpc_message_t msg = {};
     GList *paths = NULL;
->>>>>>> 021d336b
     char *tmp_path = NULL;
 
     ASSERT ((ref_count > 0), return NULL, "FIND: Not initialised\n");
@@ -1585,9 +1276,7 @@
     /* Remove the trailing key */
     tmp_path = strdup (path);
     if (strrchr (tmp_path, '*'))
-    {
         *strrchr (tmp_path, '*') = '\0';
-    }
 
     /* IPC */
     rpc_client = rpc_client_connect (rpc, url);
@@ -1622,47 +1311,17 @@
     free (url);
 
     /* Result */
-<<<<<<< HEAD
-    return data.paths;
-}
-
-static gboolean
-_find_multi (GNode *node, gpointer data)
-{
-    Apteryx__Find *find = (Apteryx__Find *) data;
-
-    if (APTERYX_HAS_VALUE (node))
-    {
-        char *path = apteryx_node_path (node);
-        Apteryx__PathValue *pv = calloc (1, sizeof (Apteryx__PathValue));
-        DEBUG ("FIND_TREE: %s = %s\n", path, APTERYX_VALUE (node));
-        pv->base.descriptor = &apteryx__path_value__descriptor;
-        pv->path = (char *) path;
-        pv->value = (char *) APTERYX_VALUE (node);
-        find->matches[find->n_matches++] = pv;
-    }
-    return FALSE;
-=======
     return paths;
->>>>>>> 021d336b
 }
 
 GList *
 apteryx_find_tree (GNode *root)
 {
     char *url = NULL;
-<<<<<<< HEAD
-    ProtobufCService *rpc_client;
-    Apteryx__Find find = APTERYX__FIND__INIT;
-    search_data_t data = { 0 };
-    const char *path = APTERYX_NAME (root);
-    int i;
-=======
     rpc_client rpc_client;
     rpc_message_t msg = {};
     const char *path = APTERYX_NAME (root);
     GList *paths = NULL;
->>>>>>> 021d336b
 
     ASSERT ((ref_count > 0), return NULL, "FIND_TREE: Not initialised\n");
     ASSERT (path, return NULL, "FIND_TREE: Invalid parameters\n");
@@ -1684,15 +1343,9 @@
     else if (path[0] != '/' || strstr (path, "//") != NULL)
     {
         free (url);
-<<<<<<< HEAD
-        ERROR ("FIND: invalid root (%s)!\n", path);
+        ERROR ("FIND_TREE: invalid root (%s)!\n", path);
         assert (!apteryx_debug || path[0] == '/');
         assert (!apteryx_debug || strstr (path, "//") == NULL);
-=======
-        ERROR ("FIND_TREE: invalid root (%s)!\n", path);
-        assert(!apteryx_debug || path[0] == '/');
-        assert(!apteryx_debug || strstr (path, "//") == NULL);
->>>>>>> 021d336b
         return NULL;
     }
 
@@ -1754,39 +1407,23 @@
         char *uri = NULL;
 
         /* Bind to the default uri for this client */
-<<<<<<< HEAD
-        pthread_mutex_lock (&lock);
         if (asprintf ((char **) &uri, APTERYX_SERVER ".%" PRIu64, (uint64_t) getpid ()) <= 0
-            || !rpc_server_bind (rpc, uri, uri))
-=======
-        if (asprintf ((char **) &uri, APTERYX_SERVER".%"PRIu64, (uint64_t) getpid ()) <= 0
                 || !rpc_server_bind (rpc, uri, uri))
->>>>>>> 021d336b
         {
             ERROR ("Failed to bind uri %s\n", uri);
             pthread_mutex_unlock (&lock);
-            free ((void *) uri);
+            free ((void*) uri);
             return false;
         }
         DEBUG ("Bound to uri %s\n", uri);
-<<<<<<< HEAD
-        pthread_mutex_unlock (&lock);
-        free ((void *) uri);
-=======
         free ((void*) uri);
->>>>>>> 021d336b
         bound = true;
     }
     pthread_mutex_unlock (&lock);
 
-<<<<<<< HEAD
-    if (sprintf (_path, "%s/%zX-%zX-%zX",
-                 type, (size_t) pid, (size_t) cb, (size_t) g_str_hash (path)) <= 0)
-    {
-=======
     if (sprintf (_path, "%s/%zX-%"PRIX64"-%zX",
             type, (size_t)pid, cb->ref, (size_t)g_str_hash (path)) <= 0)
->>>>>>> 021d336b
+    {
         return false;
     }
     if (!apteryx_set (_path, path))
@@ -1797,13 +1434,8 @@
     return true;
 }
 
-<<<<<<< HEAD
-static bool
-delete_callback (const char *type, const char *path, void *cb)
-=======
 bool
 delete_callback (const char *type, const char *path, void *fn)
->>>>>>> 021d336b
 {
     char _path[PATH_MAX];
     uint64_t ref;
@@ -1832,87 +1464,60 @@
     free ((void *) cb->path);
     free (cb);
 
-<<<<<<< HEAD
-    if (sprintf (_path, "%s/%zX-%zX-%zX",
-                 type, (size_t) getpid (), (size_t) cb, (size_t) g_str_hash (path)) <= 0)
-    {
-        ERROR ("apteryx set failed to remove callback (couldn't build path)\n");
-=======
     if (sprintf (_path, "%s/%zX-%"PRIX64"-%zX",
             type, (size_t)getpid (), ref, (size_t)g_str_hash (path)) <= 0)
->>>>>>> 021d336b
-        return false;
-    }
+        return false;
     if (!apteryx_set (_path, NULL))
-    {
-        ERROR ("apteryx set failed to remove callback\n");
-        return false;
-    }
+        return false;
     return true;
 }
 
 bool
 apteryx_index (const char *path, apteryx_index_callback cb)
 {
-<<<<<<< HEAD
-    return add_callback (APTERYX_INDEXERS_PATH, path, (void *) cb);
-=======
     return add_callback (APTERYX_INDEXERS_PATH, path, (void *)cb, false, NULL);
->>>>>>> 021d336b
 }
 
 bool
 apteryx_unindex (const char *path, apteryx_index_callback cb)
 {
-    return delete_callback (APTERYX_INDEXERS_PATH, path, (void *) cb);
+    return delete_callback (APTERYX_INDEXERS_PATH, path, (void *)cb);
 }
 
 bool
 apteryx_watch (const char *path, apteryx_watch_callback cb)
 {
-<<<<<<< HEAD
-    return add_callback (APTERYX_WATCHERS_PATH, path, (void *) cb);
-=======
     return add_callback (APTERYX_WATCHERS_PATH, path, (void *)cb, true, NULL);
->>>>>>> 021d336b
 }
 
 bool
 apteryx_unwatch (const char *path, apteryx_watch_callback cb)
 {
-    return delete_callback (APTERYX_WATCHERS_PATH, path, (void *) cb);
+    return delete_callback (APTERYX_WATCHERS_PATH, path, (void *)cb);
 }
 
 bool
 apteryx_validate (const char *path, apteryx_validate_callback cb)
 {
-<<<<<<< HEAD
-    return add_callback (APTERYX_VALIDATORS_PATH, path, (void *) cb);
-=======
     return add_callback (APTERYX_VALIDATORS_PATH, path, (void *)cb, true, NULL);
->>>>>>> 021d336b
 }
 
 bool
 apteryx_unvalidate (const char *path, apteryx_validate_callback cb)
 {
-    return delete_callback (APTERYX_VALIDATORS_PATH, path, (void *) cb);
+    return delete_callback (APTERYX_VALIDATORS_PATH, path, (void *)cb);
 }
 
 bool
 apteryx_provide (const char *path, apteryx_provide_callback cb)
 {
-<<<<<<< HEAD
-    return add_callback (APTERYX_PROVIDERS_PATH, path, (void *) cb);
-=======
     return add_callback (APTERYX_PROVIDERS_PATH, path, (void *)cb, false, NULL);
->>>>>>> 021d336b
 }
 
 bool
 apteryx_unprovide (const char *path, apteryx_provide_callback cb)
 {
-    return delete_callback (APTERYX_PROVIDERS_PATH, path, (void *) cb);
+    return delete_callback (APTERYX_PROVIDERS_PATH, path, (void *)cb);
 }
 
 bool
@@ -1924,13 +1529,9 @@
     if (asprintf (&value, "%s:%s", url, path) <= 0)
     {
         return false;
-<<<<<<< HEAD
-    }
-    res = add_callback (APTERYX_PROXIES_PATH, value, (void *) (size_t) g_str_hash (url));
-=======
+    }
     res = add_callback (APTERYX_PROXIES_PATH, value,
             (void *)(size_t)g_str_hash (url), false, NULL);
->>>>>>> 021d336b
     free (value);
     return res;
 }
@@ -1942,33 +1543,13 @@
     char *value = NULL;
 
     if (asprintf (&value, "%s:%s", url, path) <= 0)
-    {
-        return false;
-    }
-    res = delete_callback (APTERYX_PROXIES_PATH, value, (void *) (size_t) g_str_hash (url));
+        return false;
+    res = delete_callback (APTERYX_PROXIES_PATH, value,
+            (void *)(size_t)g_str_hash (url));
     free (value);
     return res;
 }
 
-<<<<<<< HEAD
-static void
-handle_timestamp_response (const Apteryx__TimeStampResult *result, void *closure_data)
-{
-    uint64_t *data = (uint64_t *) closure_data;
-
-    if (result == NULL)
-    {
-        ERROR ("TIMESTAMP: Error processing request.\n");
-        errno = -ETIMEDOUT;
-    }
-    else
-    {
-        *data = result->value;
-    }
-}
-
-=======
->>>>>>> 021d336b
 uint64_t
 apteryx_timestamp (const char *path)
 {
