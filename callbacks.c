--- conflicted
+++ resolved
@@ -41,27 +41,16 @@
 static pthread_mutex_t tree_lock = PTHREAD_MUTEX_INITIALIZER;
 
 cb_info_t *
-<<<<<<< HEAD
 cb_create (struct callback_node *tree_root, const char *guid, const char *path,
-           uint64_t id, uint64_t callback)
-=======
-cb_create (GList **list, const char *guid, const char *path,
-        uint64_t id, uint64_t ref)
->>>>>>> 021d336b
+        uint64_t id, uint64_t callback)
 {
     cb_info_t *cb = (cb_info_t *) g_malloc0 (sizeof (cb_info_t));
     cb->active = true;
     cb->guid = g_strdup (guid);
     cb->path = g_strdup (path);
     cb->id = id;
-<<<<<<< HEAD
     cb->uri = g_strdup_printf (APTERYX_SERVER ".%" PRIu64, cb->id);
     cb->cb = callback;
-=======
-    cb->uri = g_strdup_printf (APTERYX_SERVER".%"PRIu64, cb->id);
-    cb->ref = ref;
-    cb->list = list;
->>>>>>> 021d336b
     cb->refcnt = 1;
 
     cb->refcnt++;
